--- conflicted
+++ resolved
@@ -32,13 +32,8 @@
     parser.add_argument('--log-dir', dest='log_dir')
     parser.add_argument('--data-path',dest='data_path')
     parser.add_argument('--blob',dest='from_blobstore',action='store_true')
-<<<<<<< HEAD
-    parser.add_argument('--autolog',dest='autolog',action='store_true') 
-    
-=======
     parser.add_argument('--autolog',dest='autolog',action='store_true')    
 
->>>>>>> 00c447ec
     args = parser.parse_args()
     return args
 
@@ -50,10 +45,6 @@
     if args.autolog:
         prd_pipeline.setup_logging()
 
-<<<<<<< HEAD
-=======
-    
->>>>>>> 00c447ec
     print(args.profile_features)
     feature_dict = {
         'profile': args.profile_features,
@@ -61,10 +52,6 @@
         'target': args.target_parameter
     }    
     
-<<<<<<< HEAD
-
-=======
->>>>>>> 00c447ec
     if args.data_path is not None:
         if args.from_blobstore:
             with open('credentials_file.json') as credentials_file:
@@ -74,11 +61,7 @@
             input_data = prd_pipeline.load_data_local(args.data_path)
     else:
         input_data = prd_pipeline.load_data_azml_dataset(args.dataset_name)
-<<<<<<< HEAD
         
-=======
-                                            
->>>>>>> 00c447ec
     df_train, df_test = prd_pipeline.random_time_space_sample(
         input_data, test_fraction=args.test_fraction, random_state=np.random.RandomState(), sampling_columns = ['time', 'latitude', 'longitude'])
     data_splits, data_dims_dict = prd_pipeline.preprocess_data(
@@ -101,9 +84,5 @@
     prd_model_name = args.model_name
     
     prd_pipeline.save_model(model, prd_model_name)
-<<<<<<< HEAD
-
-=======
     
->>>>>>> 00c447ec
 main()