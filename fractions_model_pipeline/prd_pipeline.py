# core python imports
import argparse
import tempfile
import pathlib

# third party imports
import numpy as np
import pandas as pd

import tensorflow as tf
from tensorflow.keras.layers import Dense, Activation, Flatten
from tensorflow.keras.layers import Conv1D, concatenate
from tensorflow.keras.layers import ZeroPadding1D, Reshape, Input, Dropout, PReLU
from tensorflow.keras.models import Sequential, Model

import sklearn
from sklearn.model_selection import train_test_split
from sklearn.preprocessing import StandardScaler
from sklearn.metrics import mean_absolute_error, r2_score

# azure specific imports
try:
    import azureml.core
    USING_AZML=True
except ImportError:
    print('AzureML libraries not found, using local execution functions.')
    USING_AZML=False

import mlflow

import fsspec

import pickle

PRD_PREFIX = 'prd'
MERGED_PREFIX = PRD_PREFIX + '_merged'
CSV_FILE_SUFFIX = 'csv'


<<<<<<< HEAD
def setup_logging():
    mlflow.tensorflow.autolog(log_model_signatures=True)

=======

def setup_logging():
    mlflow.tensorflow.autolog(log_model_signatures=True)
>>>>>>> 00c447ec
    
def build_model(nprof_features, nheights, nsinglvl_features, nbands):
    """
    This 1D convoluational neural network take a regression approach to predict 
    precipitation on a column-wise basis. This model takes vertical profile features 
    as it's input with the option to include single height level features if required. 
    From these features it predicts deterministic precipitation values. 
    """
    #  TODO: should some of these parameters be specified somewhere centrally?
    profile_input = Input(shape=(nheights, nprof_features), name='profile_input')
    prof_size = nheights*nprof_features

    out = ZeroPadding1D(padding=1)(profile_input)
    out = Conv1D(32, 3, strides=1, activation='relu', use_bias=False, kernel_initializer='glorot_uniform', bias_initializer='zeros')(out)
    ident = out
    out = ZeroPadding1D(padding=1)(out)
    out = Conv1D(32, 3, strides=1, activation='relu', use_bias=False, kernel_initializer='glorot_uniform', bias_initializer='zeros')(out)
    out = ZeroPadding1D(padding=1)(out)
    out = Conv1D(32, 3, strides=1, activation='relu', use_bias=False, kernel_initializer='glorot_uniform', bias_initializer='zeros')(out)
    x = tf.keras.layers.add([out, ident])
    out = Flatten()(x)
    out = Dense(prof_size, use_bias=False, activation='relu')(out)

    if nbands == 1:
        activation = 'linear'
    else:
        activation = 'softmax'
    
    if nsinglvl_features > 0:
        surf_input = Input(shape=(nsinglvl_features,), name='surf_input')
        flat_profs = Flatten()(profile_input)
        raw_in = tf.keras.layers.concatenate([flat_profs, surf_input])
        raw_size = (nheights*nprof_features)+nsinglvl_features
        
        out = tf.keras.layers.concatenate([out, surf_input])
        x = tf.keras.layers.add([out, raw_in])
        x = Dense(1024, use_bias=False, activation='relu')(x)
        x = Dense(1024, use_bias=False, activation='relu')(x)
        
        main_output = Dense(nbands, use_bias=True, activation=activation, name='main_output')(x)
        model = Model(inputs=[profile_input, surf_input], outputs=[main_output])

    else:
        main_output = Dense(nbands, activation=activation, name='main_output')(out) # use_bias=True, 
        model = Model(inputs=[profile_input], outputs=[main_output])
        
    return model


def train_model(model, data_splits, hyperparameter_dict, log_dir):
    """
    This function trains the input model with the given data samples in data_splits. 
    Hyperparameters use when fitting the model are defined in hyperparameter_dict.
    """
    tf_callbacks = [tf.keras.callbacks.TensorBoard(log_dir=log_dir, histogram_freq=1)]
<<<<<<< HEAD
    
=======

>>>>>>> 00c447ec
    optimizer = tf.keras.optimizers.Adam(learning_rate=hyperparameter_dict['learning_rate'])
    model.compile(loss=hyperparameter_dict['loss'], optimizer=optimizer, metrics=['accuracy'])
    
    class_weights = None
    if 'class_weights' in hyperparameter_dict:
        class_weights = hyperparamter_dict['class_weights']
        
    history = model.fit(data_splits['X_train'], 
                        data_splits['y_train'], 
                        epochs=hyperparameter_dict['epochs'], 
                        batch_size=hyperparameter_dict['batch_size'], 
                        validation_data=(data_splits['X_val'], data_splits['y_val']), 
<<<<<<< HEAD
                        class_weight=class_weights,
=======
>>>>>>> 00c447ec
                        callbacks=tf_callbacks,
                        verbose=True)
    return model, history

def log_history(history):
    prd_run = azureml.core.Run.get_context()
    # for k1, v1 in model.history.history.items():
    for k1, v1 in history.history.items():
        prd_run.log(k1, v1[-1])
    

def load_data_local(dataset_dir):
    print('loading all event data')
    dataset_dir = pathlib.Path(dataset_dir)
    prd_path_list = [p1 for p1 in dataset_dir.rglob(f'{MERGED_PREFIX}*{CSV_FILE_SUFFIX}') ]
    merged_df = pd.concat([pd.read_csv(p1) for p1 in prd_path_list])
    return merged_df

<<<<<<< HEAD
def log_history(history):
    prd_run = azureml.core.Run.get_context()
    # for k1, v1 in model.history.history.items():
    for k1, v1 in history.history.items():
        prd_run.log(k1, v1[-1])


def load_data_local(dataset_dir):
    print('loading all event data')
    dataset_dir = pathlib.Path(dataset_dir)
    prd_path_list = [p1 for p1 in dataset_dir.rglob(f'{MERGED_PREFIX}*{CSV_FILE_SUFFIX}') ]
    merged_df = pd.concat([pd.read_csv(p1) for p1 in prd_path_list])
    return merged_df

if USING_AZML:

=======
if USING_AZML:
    
>>>>>>> 00c447ec
    def load_data_azml_dataset(dataset_name):
        """
        This function loads data from AzureML storage and returns it as a pandas dataframe 
        """
        prd_run = azureml.core.Run.get_context()

        # We dont access a workspace in the same way in a script compared to a notebook, as described in the stackoverflow post:
        # https://stackoverflow.com/questions/68778097/get-current-workspace-from-inside-a-azureml-pipeline-step 
        prd_ws = prd_run.experiment.workspace

        dataset = azureml.core.Dataset.get_by_name(prd_ws, name=dataset_name)

        with dataset.mount() as ds_mount:
            print('loading all event data from azml file dataset')
            prd_path_list = [p1 for p1 in pathlib.Path(ds_mount.mount_point).rglob(f'{MERGED_PREFIX}*{CSV_FILE_SUFFIX}') ]
            merged_df = pd.concat([pd.read_csv(p1) for p1 in prd_path_list])
        return merged_df
    
def load_data_azure_blob(az_blob_cred, blob_path):
    """
    Load data direct from a blob store. Need to provide credentials
    Inputs
    az_blob_cred - A dictionary loaded from the credentials.json file.
    blob_path - The relative path to the object(s) in the blob store relative to the container specified in the credentials.
    """
    print('loading data direct from blobstore')
    container = az_blob_cred['container']
    acc_name = az_blob_cred['storage_acc_name']
    acc_key = az_blob_cred['storage_acc_key']

    prd_data_url = f'abfs://{container}/{blob_path}'

    handle1 = fsspec.open_files(
        prd_data_url,
        account_name=acc_name, 
        account_key=acc_key
    )

    fsspec_handle = fsspec.open(
        prd_data_url,
        account_name=acc_name, 
        account_key=acc_key
    )

    with fsspec_handle.open() as prd_data_handle:
        prd_merged_data = pd.read_csv(prd_data_handle)

    csv_list = []
    for h1 in list(handle1)[:2]:
        with h1.open() as prd_dh:
            csv_list += [pd.read_csv(prd_dh)]

    prd_merged_df = pd.concat(csv_list)
    return prd_merged_df
<<<<<<< HEAD
=======
    
>>>>>>> 00c447ec


def random_sample(df, test_fraction, random_state):
    """
    Sample test and train datasets randomly 
    Note: due to ensemble members being in different samples this 
    could leave to data leakage between train and test
    """
    n_samples = df.shape[0]
    test_df = df.sample(
        int(n_samples*test_fraction), random_state=random_state)
    train_df = df[~np.isin(df.index, test_df.index)]
    return train_df, test_df


def random_time_space_sample(df, test_fraction, random_state, sampling_columns):
    """
    Sample test and train dataset randomly over time and space,
    but keeps all ensemble members in the same sample
    """
    unique_time_location = df[df['realization']==0].groupby(sampling_columns)
    samples = unique_time_location.count().sample(frac=test_fraction, random_state=random_state).reset_index()[sampling_columns]

    samples_labelled = pd.merge(df, samples, how='left', left_on=sampling_columns, right_on=sampling_columns, indicator=True)

    test_df = samples_labelled[samples_labelled._merge=='both'].drop(columns='_merge', axis=1)
    train_df = samples_labelled[samples_labelled._merge=='left_only'].drop(columns='_merge', axis=1)
    
    return train_df, test_df


def sample_data_by_time(df, test_fraction=0.2, test_save=None, random_state=None):
    """
    Sample test and train datasets by selecting the last 20% of timesteps in the data for testing
    """
    n_timesteps = df.time.unique().size
    test_samples = np.round(n_timesteps / (1 / test_fraction)).astype('int')
    test_mask = np.isin(df['time'], df['time'].unique()[-test_samples:])
    test_df = df[test_mask]
    train_df = df[~test_mask]

    return train_df, test_df


def reshape_profile_features(df, features, data_dims_dict):
    """
    This function reshapes vertical profile data from tabular data 
    back into data with a height dimension
    """
    prof_feature_columns = get_profile_columns(features, df.columns)
    df = df[prof_feature_columns]
    df = np.transpose(
        df.to_numpy().reshape(
            df.shape[0], 
            data_dims_dict['nprof_features'], 
            data_dims_dict['nheights']
            ),
        (0, 2, 1))
    return df


def get_profile_columns(profile_vars, columns):
    return [s for s in columns for vars in profile_vars if s.startswith(vars)]


def load_test_data(test_fn, feature_dict, data_dims_dict):
    """
    This function can be used to load in test data and returns 
    input and target data ready to be used to test an ML model.
    """
    test_data = pd.read_csv(test_fn)
    with open('standardScaler.pkl', 'rb') as fin:
        standardScaler = pickle.load(fin)

    prof_feature_columns = get_profile_columns(feature_dict['profile'], test_data.columns)
    features = test_data[prof_feature_columns + feature_dict['single_level']]
    y_test = test_data[feature_dict['target']]

    X_test_scaled = pd.DataFrame(
        standardScaler.fit_transform(features), 
        columns=features.columns,
        index=features.index)
    
    X_test = reshape_profile_features(
        X_test_scaled, feature_dict['profile'], data_dims_dict)
    if len(feature_dict['single_level']) > 0:
        X_test = [X_test, X_test_scaled[feature_dict['single_level']]]
    
    return X_test, y_test


def create_test_train_datasets(data):
    with open('credentials_file.json') as cred:
        cred = json.load(cred)
    test_save = {
        'datastore_credentials' : cred, 
        'filename': 'storm_dennis', 
    }
    
    # Sample test and train datasets and save to blob storage
    sample_data(data, test_save=test_save, test_fraction=test_fraction, random_state=random_state)


def preprocess_data(input_data, feature_dict, test_fraction=0.2):
    """
    Preprocesses data ahead of ML modelling
    """

    # drop NaN values in the dataset

    data = input_data.dropna()
    data = data[data['radar_mean_rain_instant'] < 50]  # remove any spuriously high radar data point
    
    print(f"target has dims: {len(feature_dict['target'])}")
    if isinstance(feature_dict['target'], list):
        print(f"dropping smallest bin: {feature_dict['target'][0]}")
        # If feature_dict['target'] is length greater than 1, then the target 
        # is a set of intensity bands and so we drop data where the
        # smallest intensity band has a fraction of 1 
        # i.e. all radar cells in the model cell are in the lowest intensity band
        data = data[data[feature_dict['target'][0]]!=1]
    else:
        print(f'dropping zeros')
        # If feature_dict['target'] is length 1, then either mean or max precip is the target and so 
        # we drop data points with zero precip in the radar data
        data = data[data[feature_dict['target']]>0]

    # Get a list of columns names for profile features
    print('getting profile columns')
    prof_feature_columns = get_profile_columns(feature_dict['profile'], data.columns)

    data_dims_dict = {
        'nprof_features' : len(feature_dict['profile']),
        'nheights' : len(prof_feature_columns)//len(feature_dict['profile']),
        'nsinglvl_features' :len(feature_dict['single_level']),
    }
    
    if isinstance(feature_dict['target'], list):
        data_dims_dict['nbands'] = len(feature_dict['target'])
    else:
        data_dims_dict['nbands'] = 1
    
    print(data_dims_dict)
    random_state = np.random.RandomState()  # TO DO: how to log this in experiments!
    
    # Extract and return train and validate datasets
    train_df, val_df = random_time_space_sample(
        data,
        test_fraction=test_fraction,
        random_state=random_state,
        sampling_columns=['time', 'latitude', 'longitude']
    )
    
    X_train = train_df[prof_feature_columns + feature_dict['single_level']]
    y_train = train_df[feature_dict['target']]
    X_val = val_df[prof_feature_columns + feature_dict['single_level']]
    y_val = val_df[feature_dict['target']]
    
    if isinstance(y_train, pd.Series):
        y_train = y_train.to_frame()
    
    if isinstance(y_val, pd.Series):
        y_val = y_val.to_frame()
    
    # Scale data to have zero mean and standard deviation of one
    standardScaler = StandardScaler()

    X_train_scaled = pd.DataFrame(
        standardScaler.fit_transform(X_train), 
        columns=X_train.columns,
        index=X_train.index)

    X_val_scaled = pd.DataFrame(
        standardScaler.transform(X_val), 
        columns=X_val.columns,
        index=X_val.index)

    with open('standardScaler.pkl', 'wb') as fout:
        pickle.dump(standardScaler, fout)

    X_train = reshape_profile_features(
        X_train_scaled, feature_dict['profile'], data_dims_dict)
    X_val = reshape_profile_features(
        X_val_scaled, feature_dict['profile'], data_dims_dict)

    if len(feature_dict['single_level']) > 0:
        X_train = [X_train, X_train_scaled[feature_dict['single_level']]]
        X_val = [X_val, X_val_scaled[feature_dict['single_level']]]

    data_splits = {'X_train': X_train,
                   'X_val': X_val,
                   'y_train': y_train,
                   'y_val' : y_val,
                  }

    return data_splits, data_dims_dict


<<<<<<< HEAD
=======


>>>>>>> 00c447ec
def calc_metrics(data_splits, y_pred):
    metrics_dict = {}
    metrics_dict['mean_absolute_error'] = mean_absolute_error(data_splits['y_val'], y_pred)
    metrics_dict['R-squared score'] = r2_score(data_splits['y_val'], y_pred)

    for k1, v1 in metrics_dict.items():
        mlflow.log_metric(k1, v1)
    return metrics_dict


<<<<<<< HEAD
=======

>>>>>>> 00c447ec
def save_model(model, prd_model_name):
    mlflow.keras.log_model(model, prd_model_name)


if USING_AZML:

    def calc_metrics_azml(data_splits, y_pred):
        metrics_dict = {}
        metrics_dict['mean_absolute_error'] = mean_absolute_error(data_splits['y_val'], y_pred)
        metrics_dict['R-squared score'] = r2_score(data_splits['y_val'], y_pred)
        current_run = azureml.core.Run.get_context()

        for k1, v1 in metrics_dict.items():
            current_run.log(k1, v1)
        return metrics_dict

    def save_model_azml(model, prd_model_name):
        prd_run = azureml.core.Run.get_context()

        # We dont access a workspace in the same way in a script compared to a notebook, as described in the stackoverflow post:
        # https://stackoverflow.com/questions/68778097/get-current-workspace-from-inside-a-azureml-pipeline-step 
        prd_ws = prd_run.experiment.workspace

        # save the model to temp directory and save to the run. 
        # (The local files will be cleaned up with the temp directory.)
        with tempfile.TemporaryDirectory() as td1:
            # save model architecure as JSON
            # this can be loaded using tf.keras.models.model_from_json and then training can be run
            model_json_path = pathlib.Path(td1) / (prd_model_name + '.json')
            with open(model_json_path,'w') as json_file:
                json_file.write(model.to_json())
            prd_run.upload_file(name=prd_model_name + '_architecture', path_or_stream=str(model_json_path) )
            model_save_path = pathlib.Path(td1) / prd_model_name
            model.save(model_save_path)
            prd_run.upload_folder(name=prd_model_name, path=str(model_save_path))
            prd_run.register_model(prd_model_name, prd_model_name + '/')<|MERGE_RESOLUTION|>--- conflicted
+++ resolved
@@ -37,15 +37,9 @@
 CSV_FILE_SUFFIX = 'csv'
 
 
-<<<<<<< HEAD
 def setup_logging():
     mlflow.tensorflow.autolog(log_model_signatures=True)
 
-=======
-
-def setup_logging():
-    mlflow.tensorflow.autolog(log_model_signatures=True)
->>>>>>> 00c447ec
     
 def build_model(nprof_features, nheights, nsinglvl_features, nbands):
     """
@@ -101,11 +95,7 @@
     Hyperparameters use when fitting the model are defined in hyperparameter_dict.
     """
     tf_callbacks = [tf.keras.callbacks.TensorBoard(log_dir=log_dir, histogram_freq=1)]
-<<<<<<< HEAD
-    
-=======
-
->>>>>>> 00c447ec
+    
     optimizer = tf.keras.optimizers.Adam(learning_rate=hyperparameter_dict['learning_rate'])
     model.compile(loss=hyperparameter_dict['loss'], optimizer=optimizer, metrics=['accuracy'])
     
@@ -118,13 +108,11 @@
                         epochs=hyperparameter_dict['epochs'], 
                         batch_size=hyperparameter_dict['batch_size'], 
                         validation_data=(data_splits['X_val'], data_splits['y_val']), 
-<<<<<<< HEAD
                         class_weight=class_weights,
-=======
->>>>>>> 00c447ec
                         callbacks=tf_callbacks,
                         verbose=True)
     return model, history
+
 
 def log_history(history):
     prd_run = azureml.core.Run.get_context()
@@ -140,7 +128,6 @@
     merged_df = pd.concat([pd.read_csv(p1) for p1 in prd_path_list])
     return merged_df
 
-<<<<<<< HEAD
 def log_history(history):
     prd_run = azureml.core.Run.get_context()
     # for k1, v1 in model.history.history.items():
@@ -157,10 +144,6 @@
 
 if USING_AZML:
 
-=======
-if USING_AZML:
-    
->>>>>>> 00c447ec
     def load_data_azml_dataset(dataset_name):
         """
         This function loads data from AzureML storage and returns it as a pandas dataframe 
@@ -215,10 +198,6 @@
 
     prd_merged_df = pd.concat(csv_list)
     return prd_merged_df
-<<<<<<< HEAD
-=======
-    
->>>>>>> 00c447ec
 
 
 def random_sample(df, test_fraction, random_state):
@@ -417,11 +396,6 @@
     return data_splits, data_dims_dict
 
 
-<<<<<<< HEAD
-=======
-
-
->>>>>>> 00c447ec
 def calc_metrics(data_splits, y_pred):
     metrics_dict = {}
     metrics_dict['mean_absolute_error'] = mean_absolute_error(data_splits['y_val'], y_pred)
@@ -432,10 +406,6 @@
     return metrics_dict
 
 
-<<<<<<< HEAD
-=======
-
->>>>>>> 00c447ec
 def save_model(model, prd_model_name):
     mlflow.keras.log_model(model, prd_model_name)
 
