name: prd_data_exploration
channels:
  - conda-forge
dependencies:
  - python=3.8
  - jupyterlab
  - dask-labextension
  - pandas
  - xarray
  - iris
  - cartopy
  - seaborn
  - windrose
  - pip:
    - azureml-core
<<<<<<< HEAD
    - azureml-dataset-runtime
    - azureml-mlflow
    - azureml-pipeline
    - azureml-widgets
=======
    - azureml-dataset-runtime
>>>>>>> 2acb4ac4
<|MERGE_RESOLUTION|>--- conflicted
+++ resolved
@@ -13,11 +13,4 @@
   - windrose
   - pip:
     - azureml-core
-<<<<<<< HEAD
-    - azureml-dataset-runtime
-    - azureml-mlflow
-    - azureml-pipeline
-    - azureml-widgets
-=======
-    - azureml-dataset-runtime
->>>>>>> 2acb4ac4
+    - azureml-dataset-runtime