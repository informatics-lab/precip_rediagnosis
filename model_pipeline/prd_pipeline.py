--- conflicted
+++ resolved
@@ -20,12 +20,9 @@
 from sklearn.metrics import mean_absolute_error, r2_score
 
 # azure specific imports
-<<<<<<< HEAD
+
 import azureml.core
 import fsspec
-=======
-# import azureml.core
->>>>>>> 22933847
 
 import pickle
 
@@ -98,47 +95,65 @@
     return input_data
 
 
-def sample_data(features_df, target_df, test_fraction=0.2, savefn=None, random_state=None):
-    """
-    This function creates data samples for training and testing machine learning
-    This function take two pandas dataframes as inputs:
-      - features_df contains data from feature columns
-      - target_df contains data from target columns
-    If a filename is provided for the savefn argument the test dataset is saved
-    to this file and only the training input and target data is returned. 
-    If savefn is None (default) then both the train and test input and target data 
-    samples are returned.
-    """
-    n_samples = features_df.shape[0]
-    test_input = features_df.sample(
+# def sample_data(features_df, target_df, test_fraction=0.2, savefn=None, random_state=None):
+#     """
+#     This function creates data samples for training and testing machine learning
+#     This function take two pandas dataframes as inputs:
+#       - features_df contains data from feature columns
+#       - target_df contains data from target columns
+#     If a filename is provided for the savefn argument the test dataset is saved
+#     to this file and only the training input and target data is returned. 
+#     If savefn is None (default) then both the train and test input and target data 
+#     samples are returned.
+#     """
+#     n_samples = features_df.shape[0]
+#     test_input = features_df.sample(
+#         int(n_samples*test_fraction), random_state=random_state)
+#     train_input = features_df[~np.isin(features_df.index, test_input.index)]
+#     test_target = target_df[np.isin(target_df.index, test_input.index)]
+#     train_target = target_df[~np.isin(target_df.index, test_input.index)]
+#     if savefn:
+#         test_dataset = pd.concat([test_input, test_target], axis=1, sort=False)
+#         test_dataset.to_csv(savefn)
+#         return train_input, train_target
+        
+#         # fsspec_handle = fsspec.open('abfs://prd-storm-dennis/test.csv', account_name='preciprediagnosisstorage', account_key=storage_acc_key, mode='wt')
+#         # with fsspec_handle.open() as f:
+#         #     test_dataset.to_csv(f)
+#         # return train_input, train_target
+#     else: 
+#         return train_input, train_target, test_input, test_target
+
+    
+def sample_data(df, test_fraction=0.2, test_save=None, random_state=None):
+    n_samples = df.shape[0]
+    test_df = df.sample(
         int(n_samples*test_fraction), random_state=random_state)
-    train_input = features_df[~np.isin(features_df.index, test_input.index)]
-    test_target = target_df[np.isin(target_df.index, test_input.index)]
-    train_target = target_df[~np.isin(target_df.index, test_input.index)]
-    if savefn:
-<<<<<<< HEAD
-        test_dataset = pd.concat([test_features, test_target], axis=1, sort=False)
-        # fsspec_handle = fsspec.open('abfs://prd-storm-dennis/test.csv', account_name='preciprediagnosisstorage', account_key='iYKxEvaDXqYuuBwpQxQggLCiPfHg4QX6EWF553o+yJp3YLpMGABKZTHtGTvEvz8ttSJblZFv163ri4UnWbz3YQ==', mode='wt')
-        fsspec_handle = fsspec.open('abfs://prd-storm-dennis/test.csv', account_name='preciprediagnosisstorage', account_key=storage_acc_key, mode='wt')
-        with fsspec_handle.open() as f:
-            test_dataset.to_csv(f)
-        return train_features, train_target
-=======
-        test_dataset = pd.concat([test_input, test_target], axis=1, sort=False)
-        test_dataset.to_csv(savefn)
-        return train_input, train_target
->>>>>>> 22933847
+    train_df = df[~np.isin(df.index, test_df.index)]
+ 
+    if test_save:
+        container = test_save['datastore_credentials']['container']
+        acc_name = test_save['datastore_credentials']['storage_acc_name']
+        acc_key = test_save['datastore_credentials']['storage_acc_key']
+        # save test dataset
+        fsspec_handle = fsspec.open(
+            f'abfs://{container}/{test_save["filename"]}_test.csv', account_name=acc_name, account_key=acc_key, mode='wt')
+        with fsspec_handle.open() as testfn:
+            test_df.to_csv(testfn)
+        # save train dataset
+        fsspec_handle = fsspec.open(f'abfs://{container}/{test_save["filename"]}_train.csv', account_name=acc_name, account_key=acc_key, mode='wt')
+        with fsspec_handle.open() as trainfn:
+            train_df.to_csv(trainfn)
     else: 
-        return train_input, train_target, test_input, test_target
-
+        return train_df, test_df
+    
 
 def reshape_profile_features(df, features, data_dims_dict):
     """
     This function reshapes vertical profile data from tabular data 
     back into data with a height dimension
     """
-    prof_feature_columns = [
-        s for s in df.columns for vars in features if s.startswith(vars)]
+    prof_feature_columns = get_profile_columns(features, df.columns)
     df = df[prof_feature_columns]
     df = np.transpose(
         df.to_numpy().reshape(
@@ -150,6 +165,10 @@
     return df
 
 
+def get_profile_columns(profile_vars, columns):
+    return [s for s in columns for vars in profile_vars if s.startswith(vars)]
+
+
 def load_test_data(test_fn, feature_dict, data_dims_dict):
     """
     This function can be used to load in test data and returns 
@@ -159,7 +178,7 @@
     with open('standardScaler.pkl', 'rb') as fin:
         standardScaler = pickle.load(fin)
 
-    prof_feature_columns = [s for s in test_data.columns for vars in feature_dict['profile'] if s.startswith(vars)]
+    prof_feature_columns = get_profile_columns(feature_dict['profile'], test_data.columns)
     features = test_data[prof_feature_columns + feature_dict['single_level']]
     y_test = test_data[feature_dict['target']]
 
@@ -176,29 +195,45 @@
     return X_test, y_test
 
 
-def preprocess_data(input_data, feature_dict, test_fraction=0.2, test_savefn=None):
+def create_test_train_datasets(data):
+    with open('credentials_file.json') as cred:
+        cred = json.load(cred)
+    test_save = {
+        'datastore_credentials' : cred, 
+        'filename': 'storm_dennis', 
+    }
+    
+    # Sample test and train datasets and save to blob storage
+    sample_data(data, test_save=test_save, test_fraction=test_fraction, random_state=random_state)
+
+
+def preprocess_data(input_data, feature_dict, test_fraction=0.2):
     """
     Preprocesses data ahead of ML modelling
     """
 
     # drop NaN values in the dataset
     data = input_data.dropna()
-
-    
-    if len(feature_dict['target']) > 1:
+    
+    print(f"target has dims: {len(feature_dict['target'])}")
+    if isinstance(feature_dict['target'], list):
+        print(f"dropping smallest bin: {feature_dict['target'][0]}")
         # If feature_dict['target'] is length greater than 1, then the target 
         # is a set of intensity bands and so we drop data where the
         # smallest intensity band has a fraction of 1 
         # i.e. all radar cells in the model cell are in the lowest intensity band
         data = data[data[feature_dict['target'][0]]!=1]
     else:
+        print(f'dropping zeros')
         # If feature_dict['target'] is length 1, then either mean or max precip is the target and so 
         # we drop data points with zero precip in the radar data
         data = data[data[feature_dict['target']]>0]
 
     # Get a list of columns names for profile features
-    prof_feature_columns = [s for s in data.columns for vars in feature_dict['profile'] if s.startswith(vars)]
-
+    print('getting profile columns')
+    prof_feature_columns = get_profile_columns(feature_dict['profile'], data.columns)
+    print(prof_feature_columns)
+    
     print(feature_dict)
     data_dims_dict = {
         'nprof_features' : len(feature_dict['profile']),
@@ -208,32 +243,24 @@
     if len(feature_dict['target']) > 1:
         data_dims_dict['nbands'] = len(feature_dict['target'])
     
-    input_data = data[prof_feature_columns + feature_dict['single_level']]
-    target_data = data[list(feature_dict['target'])]
-    
-<<<<<<< HEAD
-    # # Extract and save test dataset
-    # reduced_features, reduced_target = sample_data(
-    #     features, target,
-    #     test_fraction=test_fraction,
-    #     savefn=test_savefn,
-    #     random_state=0)
-=======
+    # input_data = data[prof_feature_columns + feature_dict['single_level']]
+    # target_data = data[list(feature_dict['target'])]
+    
     random_state = np.random.RandomState()  # TO DO: how to log this in experiments!
-
-    # Extract and save test dataset
-    reduced_input_data, reduced_target_data = sample_data(
-        input_data, target_data,
-        test_fraction=test_fraction,
-        savefn=test_savefn,
-        random_state=random_state)
->>>>>>> 22933847
-
+    
     # Extract and return train and validate datasets
-    X_train, y_train, X_val, y_val = sample_data(
-        reduced_input_data, reduced_target_data,
-        test_fraction=test_fraction/(1-test_fraction),
-        random_state=random_state)
+    train_df, val_df = sample_data(data, test_fraction=test_fraction, random_state=random_state)
+    
+    X_train = train_df[prof_feature_columns + feature_dict['single_level']]
+    y_train = train_df[feature_dict['target']]
+    X_val = val_df[prof_feature_columns + feature_dict['single_level']]
+    y_val = val_df[feature_dict['target']]
+    
+    if isinstance(y_train, pd.Series):
+        y_train = y_train.to_frame()
+    
+    if isinstance(y_val, pd.Series):
+        y_val = y_val.to_frame()
     
     # Scale data to have zero mean and standard deviation of one
     standardScaler = StandardScaler()
