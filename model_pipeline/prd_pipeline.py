# core python imports
import argparse
import tempfile
import pathlib

# third party imports
import numpy as np
import pandas as pd

import tensorflow as tf
from tensorflow.keras.layers import Dense, Activation, Flatten
from tensorflow.keras.layers import Conv1D, concatenate
from tensorflow.keras.layers import ZeroPadding1D, Reshape, Input, Dropout, PReLU
from tensorflow.keras.models import Sequential, Model

import sklearn
from sklearn.model_selection import train_test_split
from sklearn.preprocessing import StandardScaler
from sklearn.metrics import mean_absolute_error, r2_score

# azure specific imports
<<<<<<< HEAD
# import azureml.core
=======

import azureml.core
import fsspec
>>>>>>> 76c329c1

import pickle


def build_model(nprof_features, nheights, nsinglvl_features):
    """
    This 1D convoluational neural network take a regression approach to predict 
    precipitation on a column-wise basis. This model takes vertical profile features 
    as it's input with the option to include single height level features if required. 
    From these features it predicts deterministic precipitation values. 
    """
    #  TODO: should some of these parameters be specified somewhere centrally?
    profile_input = Input(shape=(nheights, nprof_features), name='profile_input')
    prof_size = nheights*nprof_features

    out = ZeroPadding1D(padding=1)(profile_input)
    out = Conv1D(32, 3, strides=1, activation='relu', use_bias=False, kernel_initializer='glorot_uniform', bias_initializer='zeros')(out)
    ident = out
    out = ZeroPadding1D(padding=1)(out)
    out = Conv1D(32, 3, strides=1, activation='relu', use_bias=False, kernel_initializer='glorot_uniform', bias_initializer='zeros')(out)
    out = ZeroPadding1D(padding=1)(out)
    out = Conv1D(32, 3, strides=1, activation='relu', use_bias=False, kernel_initializer='glorot_uniform', bias_initializer='zeros')(out)
    x = tf.keras.layers.add([out, ident])
    out = Flatten()(x)
    out = Dense(prof_size, use_bias=False, activation='relu')(out)

    if nsinglvl_features > 0:
        surf_input = Input(shape=(nsinglvl_features,), name='surf_input')
        flat_profs = Flatten()(profile_input)
        raw_in = tf.keras.layers.concatenate([flat_profs, surf_input])
        raw_size = (nheights*nprof_features)+nsinglvl_features
        
        out = tf.keras.layers.concatenate([out, surf_input])
        x = tf.keras.layers.add([out, raw_in])
        x = Dense(1024, use_bias=False, activation='relu')(x)
        x = Dense(1024, use_bias=False, activation='relu')(x)
        
        main_output = Dense(1, use_bias=True, activation='linear', name='main_output')(x)
        model = Model(inputs=[profile_input, surf_input], outputs=[main_output])
    
    else:
        main_output = Dense(1, use_bias=True, activation='linear', name='main_output')(out)
        model = Model(inputs=[profile_input], outputs=[main_output])
        
    return model


def train_model(model, data_splits, hyperparameter_dict):
    """
    This function trains the input model with the given data samples in data_splits. 
    Hyperparameters use when fitting the model are defined in hyperparameter_dict.
    """
    optimizer = tf.keras.optimizers.Adam(learning_rate=hyperparameter_dict['learning_rate'])
    model.compile(loss='mean_absolute_error', optimizer=optimizer)

    history = model.fit(data_splits['X_train'], 
                        data_splits['y_train'], 
                        epochs=hyperparameter_dict['epochs'], 
                        batch_size=hyperparameter_dict['batch_size'], 
                        validation_data=(data_splits['X_val'], data_splits['y_val']), verbose=True)
    return model
    

def load_data(current_ws, dataset_name):
    """
    This function loads data from AzureML storage and returns it as a pandas dataframe 
    """
    dataset = azureml.core.Dataset.get_by_name(current_ws, name=dataset_name)
    input_data = dataset.to_pandas_dataframe()    
    return input_data


# def sample_data(features_df, target_df, test_fraction=0.2, savefn=None, random_state=None):
#     """
#     This function creates data samples for training and testing machine learning
#     This function take two pandas dataframes as inputs:
#       - features_df contains data from feature columns
#       - target_df contains data from target columns
#     If a filename is provided for the savefn argument the test dataset is saved
#     to this file and only the training input and target data is returned. 
#     If savefn is None (default) then both the train and test input and target data 
#     samples are returned.
#     """
#     n_samples = features_df.shape[0]
#     test_input = features_df.sample(
#         int(n_samples*test_fraction), random_state=random_state)
#     train_input = features_df[~np.isin(features_df.index, test_input.index)]
#     test_target = target_df[np.isin(target_df.index, test_input.index)]
#     train_target = target_df[~np.isin(target_df.index, test_input.index)]
#     if savefn:
#         test_dataset = pd.concat([test_input, test_target], axis=1, sort=False)
#         test_dataset.to_csv(savefn)
#         return train_input, train_target
        
#         # fsspec_handle = fsspec.open('abfs://prd-storm-dennis/test.csv', account_name='preciprediagnosisstorage', account_key=storage_acc_key, mode='wt')
#         # with fsspec_handle.open() as f:
#         #     test_dataset.to_csv(f)
#         # return train_input, train_target
#     else: 
#         return train_input, train_target, test_input, test_target

    
def sample_data(df, test_fraction=0.2, test_save=None, random_state=None):
    n_samples = df.shape[0]
    test_df = df.sample(
        int(n_samples*test_fraction), random_state=random_state)
    train_df = df[~np.isin(df.index, test_df.index)]
 
    if test_save:
        container = test_save['datastore_credentials']['container']
        acc_name = test_save['datastore_credentials']['storage_acc_name']
        acc_key = test_save['datastore_credentials']['storage_acc_key']
        # save test dataset
        fsspec_handle = fsspec.open(
            f'abfs://{container}/{test_save["filename"]}_test.csv', account_name=acc_name, account_key=acc_key, mode='wt')
        with fsspec_handle.open() as testfn:
            test_df.to_csv(testfn)
        # save train dataset
        fsspec_handle = fsspec.open(f'abfs://{container}/{test_save["filename"]}_train.csv', account_name=acc_name, account_key=acc_key, mode='wt')
        with fsspec_handle.open() as trainfn:
            train_df.to_csv(trainfn)
    else: 
        return train_df, test_df
    

def reshape_profile_features(df, features, data_dims_dict):
    """
    This function reshapes vertical profile data from tabular data 
    back into data with a height dimension
    """
    prof_feature_columns = get_profile_columns(features, df.columns)
    df = df[prof_feature_columns]
    df = np.transpose(
        df.to_numpy().reshape(
            df.shape[0], 
            data_dims_dict['nprof_features'], 
            data_dims_dict['nheights']
            ),
        (0, 2, 1))
    return df


def get_profile_columns(profile_vars, columns):
    return [s for s in columns for vars in profile_vars if s.startswith(vars)]


def load_test_data(test_fn, feature_dict, data_dims_dict):
    """
    This function can be used to load in test data and returns 
    input and target data ready to be used to test an ML model.
    """
    test_data = pd.read_csv(test_fn)
    with open('standardScaler.pkl', 'rb') as fin:
        standardScaler = pickle.load(fin)

    prof_feature_columns = get_profile_columns(feature_dict['profile'], test_data.columns)
    features = test_data[prof_feature_columns + feature_dict['single_level']]
    y_test = test_data[feature_dict['target']]

    X_test_scaled = pd.DataFrame(
        standardScaler.fit_transform(features), 
        columns=features.columns,
        index=features.index)
    
    X_test = reshape_profile_features(
        X_test_scaled, feature_dict['profile'], data_dims_dict)
    if len(feature_dict['single_level']) > 0:
        X_test = [X_test, X_test_scaled[feature_dict['single_level']]]
    
    return X_test, y_test


def create_test_train_datasets(data):
    with open('credentials_file.json') as cred:
        cred = json.load(cred)
    test_save = {
        'datastore_credentials' : cred, 
        'filename': 'storm_dennis', 
    }
    
    # Sample test and train datasets and save to blob storage
    sample_data(data, test_save=test_save, test_fraction=test_fraction, random_state=random_state)


def preprocess_data(input_data, feature_dict, test_fraction=0.2):
    """
    Preprocesses data ahead of ML modelling
    """

    # drop NaN values in the dataset
    data = input_data.dropna()
<<<<<<< HEAD
    # data = data[data['realization']==0]
    
    if len(feature_dict['target']) > 1:
=======
    
    print(f"target has dims: {len(feature_dict['target'])}")
    if isinstance(feature_dict['target'], list):
        print(f"dropping smallest bin: {feature_dict['target'][0]}")
>>>>>>> 76c329c1
        # If feature_dict['target'] is length greater than 1, then the target 
        # is a set of intensity bands and so we drop data where the
        # smallest intensity band has a fraction of 1 
        # i.e. all radar cells in the model cell are in the lowest intensity band
        data = data[data[feature_dict['target'][0]]!=1]
<<<<<<< HEAD
        # pass
    else:
=======
    else:
        print(f'dropping zeros')
>>>>>>> 76c329c1
        # If feature_dict['target'] is length 1, then either mean or max precip is the target and so 
        # we drop data points with zero precip in the radar data
        data = data[data[feature_dict['target']]>0]

    # Get a list of columns names for profile features
<<<<<<< HEAD
    prof_feature_columns = [s for s in data.columns for vars in feature_dict['profile'] if s.startswith(vars) and s.endswith('.0')]

=======
    print('getting profile columns')
    prof_feature_columns = get_profile_columns(feature_dict['profile'], data.columns)
    print(prof_feature_columns)
    
>>>>>>> 76c329c1
    print(feature_dict)
    data_dims_dict = {
        'nprof_features' : len(feature_dict['profile']),
        'nheights' : len(prof_feature_columns)//len(feature_dict['profile']),
        'nsinglvl_features' :len(feature_dict['single_level']),
    }
    if len(feature_dict['target']) > 1:
        data_dims_dict['nbands'] = len(feature_dict['target'])
    
<<<<<<< HEAD
    input_data = data[prof_feature_columns + feature_dict['single_level']]
    target_data = data[list(feature_dict['target'])]
=======
    # input_data = data[prof_feature_columns + feature_dict['single_level']]
    # target_data = data[list(feature_dict['target'])]
>>>>>>> 76c329c1
    
    random_state = np.random.RandomState()  # TO DO: how to log this in experiments!
    
    # Extract and return train and validate datasets
    train_df, val_df = sample_data(data, test_fraction=test_fraction, random_state=random_state)
    
    X_train = train_df[prof_feature_columns + feature_dict['single_level']]
    y_train = train_df[feature_dict['target']]
    X_val = val_df[prof_feature_columns + feature_dict['single_level']]
    y_val = val_df[feature_dict['target']]
    
    if isinstance(y_train, pd.Series):
        y_train = y_train.to_frame()
    
    if isinstance(y_val, pd.Series):
        y_val = y_val.to_frame()
    
    # Scale data to have zero mean and standard deviation of one
    standardScaler = StandardScaler()

    X_train_scaled = pd.DataFrame(
        standardScaler.fit_transform(X_train), 
        columns=X_train.columns,
        index=X_train.index)

    X_val_scaled = pd.DataFrame(
        standardScaler.transform(X_val), 
        columns=X_val.columns,
        index=X_val.index)

    with open('standardScaler.pkl', 'wb') as fout:
        pickle.dump(standardScaler, fout)

    X_train = reshape_profile_features(
        X_train_scaled, feature_dict['profile'], data_dims_dict)
    X_val = reshape_profile_features(
        X_val_scaled, feature_dict['profile'], data_dims_dict)

    if len(feature_dict['single_level']) > 0:
        X_train = [X_train, X_train_scaled[feature_dict['single_level']]]
        X_val = [X_val, X_val_scaled[feature_dict['single_level']]]

    data_splits = {'X_train': X_train,
                   'X_val': X_val,
                   'y_train': y_train,
                   'y_val' : y_val,
                  }

    return data_splits, data_dims_dict


def calc_metrics(current_run, data_splits, y_pred):
    metrics_dict = {}
    metrics_dict['mean_absolute_error'] = mean_absolute_error(data_splits['y_val'], y_pred)
    metrics_dict['R-squared score'] = r2_score(data_splits['y_val'], y_pred)
    for k1, v1 in metrics_dict.items():
        current_run.log(k1, v1)
    return metrics_dict<|MERGE_RESOLUTION|>--- conflicted
+++ resolved
@@ -19,13 +19,9 @@
 from sklearn.metrics import mean_absolute_error, r2_score
 
 # azure specific imports
-<<<<<<< HEAD
+
 # import azureml.core
-=======
-
-import azureml.core
 import fsspec
->>>>>>> 76c329c1
 
 import pickle
 
@@ -217,42 +213,26 @@
 
     # drop NaN values in the dataset
     data = input_data.dropna()
-<<<<<<< HEAD
-    # data = data[data['realization']==0]
-    
-    if len(feature_dict['target']) > 1:
-=======
     
     print(f"target has dims: {len(feature_dict['target'])}")
     if isinstance(feature_dict['target'], list):
         print(f"dropping smallest bin: {feature_dict['target'][0]}")
->>>>>>> 76c329c1
         # If feature_dict['target'] is length greater than 1, then the target 
         # is a set of intensity bands and so we drop data where the
         # smallest intensity band has a fraction of 1 
         # i.e. all radar cells in the model cell are in the lowest intensity band
         data = data[data[feature_dict['target'][0]]!=1]
-<<<<<<< HEAD
-        # pass
-    else:
-=======
     else:
         print(f'dropping zeros')
->>>>>>> 76c329c1
         # If feature_dict['target'] is length 1, then either mean or max precip is the target and so 
         # we drop data points with zero precip in the radar data
         data = data[data[feature_dict['target']]>0]
 
     # Get a list of columns names for profile features
-<<<<<<< HEAD
-    prof_feature_columns = [s for s in data.columns for vars in feature_dict['profile'] if s.startswith(vars) and s.endswith('.0')]
-
-=======
     print('getting profile columns')
     prof_feature_columns = get_profile_columns(feature_dict['profile'], data.columns)
     print(prof_feature_columns)
     
->>>>>>> 76c329c1
     print(feature_dict)
     data_dims_dict = {
         'nprof_features' : len(feature_dict['profile']),
@@ -262,14 +242,6 @@
     if len(feature_dict['target']) > 1:
         data_dims_dict['nbands'] = len(feature_dict['target'])
     
-<<<<<<< HEAD
-    input_data = data[prof_feature_columns + feature_dict['single_level']]
-    target_data = data[list(feature_dict['target'])]
-=======
-    # input_data = data[prof_feature_columns + feature_dict['single_level']]
-    # target_data = data[list(feature_dict['target'])]
->>>>>>> 76c329c1
-    
     random_state = np.random.RandomState()  # TO DO: how to log this in experiments!
     
     # Extract and return train and validate datasets
